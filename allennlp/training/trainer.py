"""
A :class:`~allennlp.training.trainer.Trainer` is responsible for training a
:class:`~allennlp.models.model.Model`.

Typically you might create a configuration file specifying the model and
training parameters and then use :mod:`~allennlp.commands.train`
rather than instantiating a ``Trainer`` yourself.
"""
# pylint: disable=too-many-lines

import logging
import os
import shutil
import time
import re
import datetime
import traceback
from typing import Dict, Optional, List, Tuple, Union, Iterable, Any, Set

import torch
import torch.optim.lr_scheduler
from torch.nn.parallel import replicate, parallel_apply
from torch.nn.parallel.scatter_gather import gather
from tensorboardX import SummaryWriter

from allennlp.common import Params, Registrable
from allennlp.common.checks import ConfigurationError
from allennlp.common.util import dump_metrics, gpu_memory_mb, parse_cuda_device, peak_memory_mb, scatter_kwargs
from allennlp.common.tqdm import Tqdm
from allennlp.data.instance import Instance
from allennlp.data.iterators.data_iterator import DataIterator
from allennlp.data.fields import SequenceLabelField
from allennlp.models.model import Model
from allennlp.nn import util
from allennlp.training.learning_rate_schedulers import LearningRateScheduler
from allennlp.training.metrics import MentionRecall, ConllCorefScores
from allennlp.training.optimizers import Optimizer

import pdb
import random

logger = logging.getLogger(__name__)  # pylint: disable=invalid-name


def is_sparse(tensor):
    return tensor.is_sparse


def sparse_clip_norm(parameters, max_norm, norm_type=2) -> float:
    """Clips gradient norm of an iterable of parameters.

    The norm is computed over all gradients together, as if they were
    concatenated into a single vector. Gradients are modified in-place.
    Supports sparse gradients.

    Parameters
    ----------
    parameters : ``(Iterable[torch.Tensor])``
        An iterable of Tensors that will have gradients normalized.
    max_norm : ``float``
        The max norm of the gradients.
    norm_type : ``float``
        The type of the used p-norm. Can be ``'inf'`` for infinity norm.

    Returns
    -------
    Total norm of the parameters (viewed as a single vector).
    """
    # pylint: disable=invalid-name,protected-access
    parameters = list(filter(lambda p: p.grad is not None, parameters))
    max_norm = float(max_norm)
    norm_type = float(norm_type)
    if norm_type == float('inf'):
        total_norm = max(p.grad.data.abs().max() for p in parameters)
    else:
        total_norm = 0
        for p in parameters:
            if is_sparse(p.grad):
                # need to coalesce the repeated indices before finding norm
                grad = p.grad.data.coalesce()
                param_norm = grad._values().norm(norm_type)
            else:
                param_norm = p.grad.data.norm(norm_type)
            total_norm += param_norm ** norm_type
        total_norm = total_norm ** (1. / norm_type)
    clip_coef = max_norm / (total_norm + 1e-6)
    if clip_coef < 1:
        for p in parameters:
            if is_sparse(p.grad):
                p.grad.data._values().mul_(clip_coef)
            else:
                p.grad.data.mul_(clip_coef)
    return total_norm


def move_optimizer_to_cuda(optimizer):
    """
    Move the optimizer state to GPU, if necessary.
    After calling, any parameter specific state in the optimizer
    will be located on the same device as the parameter.
    """
    for param_group in optimizer.param_groups:
        for param in param_group['params']:
            if param.is_cuda:
                param_state = optimizer.state[param]
                for k in param_state.keys():
                    if isinstance(param_state[k], torch.Tensor):
                        param_state[k] = param_state[k].cuda(device=param.get_device())


class TensorboardWriter:
    """
    Wraps a pair of ``SummaryWriter`` instances but is a no-op if they're ``None``.
    Allows Tensorboard logging without always checking for Nones first.
    """
    def __init__(self, train_log: SummaryWriter = None, validation_log: SummaryWriter = None) -> None:
        self._train_log = train_log
        self._validation_log = validation_log

    @staticmethod
    def _item(value: Any):
        if hasattr(value, 'item'):
            val = value.item()
        else:
            val = value
        return val

    def add_train_scalar(self, name: str, value: float, global_step: int) -> None:
        # get the scalar
        if self._train_log is not None:
            self._train_log.add_scalar(name, self._item(value), global_step)

    def add_train_histogram(self, name: str, values: torch.Tensor, global_step: int) -> None:
        if self._train_log is not None:
            if isinstance(values, torch.Tensor):
                values_to_write = values.cpu().data.numpy().flatten()
                self._train_log.add_histogram(name, values_to_write, global_step)

    def add_validation_scalar(self, name: str, value: float, global_step: int) -> None:

        if self._validation_log is not None:
            self._validation_log.add_scalar(name, self._item(value), global_step)


def time_to_str(timestamp: int) -> str:
    """
    Convert seconds past Epoch to human readable string.
    """
    datetimestamp = datetime.datetime.fromtimestamp(timestamp)
    return '{:04d}-{:02d}-{:02d}-{:02d}-{:02d}-{:02d}'.format(
            datetimestamp.year, datetimestamp.month, datetimestamp.day,
            datetimestamp.hour, datetimestamp.minute, datetimestamp.second
    )


def str_to_time(time_str: str) -> datetime.datetime:
    """
    Convert human readable string to datetime.datetime.
    """
    pieces: Any = [int(piece) for piece in time_str.split('-')]
    return datetime.datetime(*pieces)


class Trainer(Registrable):
    default_implementation = "default"

    def __init__(self,
                 model: Model,
                 optimizer: torch.optim.Optimizer,
                 iterator: DataIterator,
                 train_dataset: Iterable[Instance],
                 held_out_train_dataset: Optional[Iterable[Instance]] = None,
                 validation_dataset: Optional[Iterable[Instance]] = None,
                 patience: Optional[int] = None,
                 validation_metric: str = "-loss",
                 validation_iterator: DataIterator = None,
                 held_out_iterator: DataIterator = None,
                 shuffle: bool = True,
                 num_epochs: int = 20,
                 serialization_dir: Optional[str] = None,
                 num_serialized_models_to_keep: int = 20,
                 keep_serialized_model_every_num_seconds: int = None,
                 model_save_interval: float = None,
                 cuda_device: Union[int, List] = -1,
                 grad_norm: Optional[float] = None,
                 grad_clipping: Optional[float] = None,
                 learning_rate_scheduler: Optional[LearningRateScheduler] = None,
                 summary_interval: int = 100,
                 histogram_interval: int = None,
                 should_log_parameter_statistics: bool = True,
                 should_log_learning_rate: bool = False,
                 active_learning: Optional[Dict[str, int]] = None) -> None:
        """
        Parameters
        ----------
        model : ``Model``, required.
            An AllenNLP model to be optimized. Pytorch Modules can also be optimized if
            their ``forward`` method returns a dictionary with a "loss" key, containing a
            scalar tensor representing the loss function to be optimized.
        optimizer : ``torch.nn.Optimizer``, required.
            An instance of a Pytorch Optimizer, instantiated with the parameters of the
            model to be optimized.
        iterator : ``DataIterator``, required.
            A method for iterating over a ``Dataset``, yielding padded indexed batches.
        train_dataset : ``Dataset``, required.
            A ``Dataset`` to train on. The dataset should have already been indexed.
        validation_dataset : ``Dataset``, optional, (default = None).
            A ``Dataset`` to evaluate on. The dataset should have already been indexed.
        patience : Optional[int] > 0, optional (default=None)
            Number of epochs to be patient before early stopping: the training is stopped
            after ``patience`` epochs with no improvement. If given, it must be ``> 0``.
            If None, early stopping is disabled.
        validation_metric : str, optional (default="loss")
            Validation metric to measure for whether to stop training using patience
            and whether to serialize an ``is_best`` model each epoch. The metric name
            must be prepended with either "+" or "-", which specifies whether the metric
            is an increasing or decreasing function.
        validation_iterator : ``DataIterator``, optional (default=None)
            An iterator to use for the validation set.  If ``None``, then
            use the training `iterator`.
        shuffle: ``bool``, optional (default=True)
            Whether to shuffle the instances in the iterator or not.
        num_epochs : int, optional (default = 20)
            Number of training epochs.
        serialization_dir : str, optional (default=None)
            Path to directory for saving and loading model files. Models will not be saved if
            this parameter is not passed.
        num_serialized_models_to_keep : ``int``, optional (default=20)
            Number of previous model checkpoints to retain.  Default is to keep 20 checkpoints.
            A value of None or -1 means all checkpoints will be kept.
        keep_serialized_model_every_num_seconds : ``int``, optional (default=None)
            If num_serialized_models_to_keep is not None, then occasionally it's useful to
            save models at a given interval in addition to the last num_serialized_models_to_keep.
            To do so, specify keep_serialized_model_every_num_seconds as the number of seconds
            between permanently saved checkpoints.  Note that this option is only used if
            num_serialized_models_to_keep is not None, otherwise all checkpoints are kept.
        model_save_interval : ``float``, optional (default=None)
            If provided, then serialize models every ``model_save_interval``
            seconds within single epochs.  In all cases, models are also saved
            at the end of every epoch if ``serialization_dir`` is provided.
        cuda_device : ``int``, optional (default = -1)
            An integer specifying the CUDA device to use. If -1, the CPU is used.
        grad_norm : ``float``, optional, (default = None).
            If provided, gradient norms will be rescaled to have a maximum of this value.
        grad_clipping : ``float``, optional (default = ``None``).
            If provided, gradients will be clipped `during the backward pass` to have an (absolute)
            maximum of this value.  If you are getting ``NaNs`` in your gradients during training
            that are not solved by using ``grad_norm``, you may need this.
        learning_rate_scheduler : ``PytorchLRScheduler``, optional, (default = None)
            A Pytorch learning rate scheduler. The learning rate will be decayed with respect to
            this schedule at the end of each epoch. If you use
            :class:`torch.optim.lr_scheduler.ReduceLROnPlateau`, this will use the ``validation_metric``
            provided to determine if learning has plateaued.  To support updating the learning
            rate on every batch, this can optionally implement ``step_batch(batch_num_total)`` which
            updates the learning rate given the batch number.
        summary_interval: ``int``, optional, (default = 100)
            Number of batches between logging scalars to tensorboard
        histogram_interval : ``int``, optional, (default = ``None``)
            If not None, then log histograms to tensorboard every ``histogram_interval`` batches.
            When this parameter is specified, the following additional logging is enabled:
                * Histograms of model parameters
                * The ratio of parameter update norm to parameter norm
                * Histogram of layer activations
            We log histograms of the parameters returned by
            ``model.get_parameters_for_histogram_tensorboard_logging``.
            The layer activations are logged for any modules in the ``Model`` that have
            the attribute ``should_log_activations`` set to ``True``.  Logging
            histograms requires a number of GPU-CPU copies during training and is typically
            slow, so we recommend logging histograms relatively infrequently.
            Note: only Modules that return tensors, tuples of tensors or dicts
            with tensors as values currently support activation logging.
        should_log_parameter_statistics : ``bool``, optional, (default = True)
            Whether to send parameter statistics (mean and standard deviation
            of parameters and gradients) to tensorboard.
        should_log_learning_rate : ``bool``, optional, (default = False)
            Whether to send parameter specific learning rate to tensorboard.
        active_learning : ``Dict[str, int]``, optional, (default = None)
            Settings for active learning, ONLY applies if model is a CorefResolver
        """
        self.model = model
        self.iterator = iterator
        self._held_out_iterator = held_out_iterator
        self._validation_iterator = validation_iterator
        self.shuffle = shuffle
        self.optimizer = optimizer
        self.train_data = train_dataset
        self._held_out_train_data = held_out_train_dataset
        self._validation_data = validation_dataset

        if patience is None:  # no early stopping
            if validation_dataset:
                logger.warning('You provided a validation dataset but patience was set to None, '
                               'meaning that early stopping is disabled')
        elif (not isinstance(patience, int)) or patience <= 0:
            raise ConfigurationError('{} is an invalid value for "patience": it must be a positive integer '
                                     'or None (if you want to disable early stopping)'.format(patience))
        self._patience = patience
        self._num_epochs = num_epochs

        self._serialization_dir = serialization_dir
        self._num_serialized_models_to_keep = num_serialized_models_to_keep
        self._keep_serialized_model_every_num_seconds = keep_serialized_model_every_num_seconds
        self._serialized_paths: List[Any] = []
        self._last_permanent_saved_checkpoint_time = time.time()
        self._model_save_interval = model_save_interval

        self._grad_norm = grad_norm
        self._grad_clipping = grad_clipping
        self._learning_rate_scheduler = learning_rate_scheduler

        increase_or_decrease = validation_metric[0]
        if increase_or_decrease not in ["+", "-"]:
            raise ConfigurationError("Validation metrics must specify whether they should increase "
                                     "or decrease by pre-pending the metric name with a +/-.")
        self._validation_metric = validation_metric[1:]
        self._validation_metric_decreases = increase_or_decrease == "-"

        if not isinstance(cuda_device, int) and not isinstance(cuda_device, list):
            raise ConfigurationError("Expected an int or list for cuda_device, got {}".format(cuda_device))

        if isinstance(cuda_device, list):
            logger.warning(f"Multiple GPU support is experimental not recommended for use. "
                           "In some cases it may lead to incorrect results or undefined behavior.")
            self._multiple_gpu = True
            self._cuda_devices = cuda_device
        else:
            self._multiple_gpu = False
            self._cuda_devices = [cuda_device]

        if self._cuda_devices[0] != -1:
            self.model = self.model.cuda(self._cuda_devices[0])

        self._log_interval = 10  # seconds
        self._summary_interval = summary_interval
        self._histogram_interval = histogram_interval
        self._log_histograms_this_batch = False
        self._should_log_parameter_statistics = should_log_parameter_statistics
        self._should_log_learning_rate = should_log_learning_rate

        # We keep the total batch number as a class variable because it
        # is used inside a closure for the hook which logs activations in
        # ``_enable_activation_logging``.
        self._batch_num_total = 0

        self._last_log = 0.0  # time of last logging

        if serialization_dir is not None:
            train_log = SummaryWriter(os.path.join(serialization_dir, "log", "train"))
            validation_log = SummaryWriter(os.path.join(serialization_dir, "log", "validation"))
            self._tensorboard = TensorboardWriter(train_log, validation_log)
        else:
            self._tensorboard = TensorboardWriter()
        self._warned_tqdm_ignores_underscores = False

        # Whether or not to do active learning
        self._do_active_learning = False
        if active_learning:
            if active_learning['model_type'] != 'coref':
                raise ConfigurationError("Active learning only compatible with coreference model (for now)")
            self._do_active_learning = True
            self._active_learning_epoch_interval = active_learning['epoch_interval']
            self._use_percent_labels = active_learning['use_percent'] is not None and active_learning['use_percent']
            if self._use_percent_labels:
                self._active_learning_percent_labels = active_learning['num_labels']
            else:
                self._active_learning_num_labels = active_learning['num_labels']
            self._sample_from_training = active_learning['simulate_user_inputs']
            self._active_learning_patience = active_learning['patience']
            self._percent_label_experiments = True if 'percent_label_experiments' in active_learning else False
            self._replace_with_next_pos_edge = active_learning['replace_with_next_pos_edge']
            if self._percent_label_experiments:
                self._percent_labels = active_learning['percent_label_experiments']['percent_labels']
                assert(self._percent_labels >= 0 and self._percent_labels <= 1)
            self._selector = active_learning['selector'] if 'selector' in active_learning else 'score'
            assert(self._selector == 'random' or self._selector == 'score')

    def _enable_gradient_clipping(self) -> None:
        if self._grad_clipping is not None:
            # Pylint is unable to tell that we're in the case that _grad_clipping is not None...
            # pylint: disable=invalid-unary-operand-type
            clip_function = lambda grad: grad.clamp(-self._grad_clipping, self._grad_clipping)
            for parameter in self.model.parameters():
                if parameter.requires_grad:
                    parameter.register_hook(clip_function)

    def _enable_activation_logging(self) -> None:
        """
        Log activations to tensorboard
        """
        if self._histogram_interval is not None:
            # To log activation histograms to the forward pass, we register
            # a hook on forward to capture the output tensors.
            # This uses a closure on self._log_histograms_this_batch to
            # determine whether to send the activations to tensorboard,
            # since we don't want them on every call.
            for _, module in self.model.named_modules():
                if not getattr(module, 'should_log_activations', False):
                    # skip it
                    continue

                def hook(module_, inputs, outputs):
                    # pylint: disable=unused-argument,cell-var-from-loop
                    log_prefix = 'activation_histogram/{0}'.format(module_.__class__)
                    if self._log_histograms_this_batch:
                        if isinstance(outputs, torch.Tensor):
                            log_name = log_prefix
                            self._tensorboard.add_train_histogram(log_name,
                                                                  outputs,
                                                                  self._batch_num_total)
                        elif isinstance(outputs, (list, tuple)):
                            for i, output in enumerate(outputs):
                                log_name = "{0}_{1}".format(log_prefix, i)
                                self._tensorboard.add_train_histogram(log_name,
                                                                      output,
                                                                      self._batch_num_total)
                        elif isinstance(outputs, dict):
                            for k, tensor in outputs.items():
                                log_name = "{0}_{1}".format(log_prefix, k)
                                self._tensorboard.add_train_histogram(log_name,
                                                                      tensor,
                                                                      self._batch_num_total)
                        else:
                            # skip it
                            pass

                module.register_forward_hook(hook)

    def rescale_gradients(self) -> Optional[float]:
        """
        Performs gradient rescaling. Is a no-op if gradient rescaling is not enabled.
        """
        if self._grad_norm:
            parameters_to_clip = [p for p in self.model.parameters()
                                  if p.grad is not None]
            return sparse_clip_norm(parameters_to_clip, self._grad_norm)
        return None

    def _data_parallel(self, batch):
        """
        Do the forward pass using multiple GPUs.  This is a simplification
        of torch.nn.parallel.data_parallel to support the allennlp model
        interface.
        """
        inputs, module_kwargs = scatter_kwargs((), batch, self._cuda_devices, 0)

        used_device_ids = self._cuda_devices[:len(inputs)]
        replicas = replicate(self.model, used_device_ids)
        outputs = parallel_apply(replicas, inputs, module_kwargs, used_device_ids)

        # Only the 'loss' is needed.
        # a (num_gpu, ) tensor with loss on each GPU
        losses = gather([output['loss'].unsqueeze(0) for output in outputs], used_device_ids[0], 0)
        return {'loss': losses.mean()}

    def batch_loss(self, batch: torch.Tensor, for_training: bool) -> torch.Tensor:
        """
        Does a forward pass on the given batch and returns the ``loss`` value in the result.
        If ``for_training`` is `True` also applies regularization penalty.
        """
        if self._multiple_gpu:
            output_dict = self._data_parallel(batch)
        else:
            batch = util.move_to_device(batch, self._cuda_devices[0])
            output_dict = self.model(**batch)

        try:
            loss = output_dict["loss"]
            if for_training:
                loss += self.model.get_regularization_penalty()
        except KeyError:
            if for_training:
                raise RuntimeError("The model you are trying to optimize does not contain a"
                                   " 'loss' key in the output of model.forward(inputs).")
            loss = None

        return loss

    def _get_metrics(self, total_loss: float, num_batches: int, reset: bool = False) -> Dict[str, float]:
        """
        Gets the metrics but sets ``"loss"`` to
        the total loss divided by the ``num_batches`` so that
        the ``"loss"`` metric is "average loss per batch".
        """
        metrics = self.model.get_metrics(reset=reset)
        metrics["loss"] = float(total_loss / num_batches) if num_batches > 0 else 0.0
        return metrics

    def _train_epoch(self, epoch: int) -> Dict[str, float]:
        """
        Trains one epoch and returns metrics.
        """
        logger.info("Epoch %d/%d", epoch, self._num_epochs - 1)
        logger.info(f"Peak CPU memory usage MB: {peak_memory_mb()}")
        for gpu, memory in gpu_memory_mb().items():
            logger.info(f"GPU {gpu} memory usage MB: {memory}")

        train_loss = 0.0
        # Set the model to "train" mode.
        self.model.train()

        # Get tqdm for the training batches
        train_generator = self.iterator(self.train_data,
                                        num_epochs=1,
                                        shuffle=self.shuffle)
        num_training_batches = self.iterator.get_num_batches(self.train_data)
        self._last_log = time.time()
        last_save_time = time.time()

        batches_this_epoch = 0
        if self._batch_num_total is None:
            self._batch_num_total = 0

        if self._histogram_interval is not None:
            histogram_parameters = set(self.model.get_parameters_for_histogram_tensorboard_logging())

        logger.info("Training")
        train_generator_tqdm = Tqdm.tqdm(train_generator,
                                         total=num_training_batches)
        for batch in train_generator_tqdm:
            batches_this_epoch += 1
            self._batch_num_total += 1
            batch_num_total = self._batch_num_total

            self._log_histograms_this_batch = self._histogram_interval is not None and (
                    batch_num_total % self._histogram_interval == 0)

            self.optimizer.zero_grad()

            loss = self.batch_loss(batch, for_training=True)
            try:
                torch.cuda.empty_cache()
                loss.backward()
            except:
                pdb.set_trace()

            train_loss += loss.item()

            batch_grad_norm = self.rescale_gradients()

            # This does nothing if batch_num_total is None or you are using an
            # LRScheduler which doesn't update per batch.
            if self._learning_rate_scheduler and (self._held_out_train_data is None or
                                                  len(self._held_out_train_data) == 0):
                self._learning_rate_scheduler.step_batch(batch_num_total)

            if self._log_histograms_this_batch:
                # get the magnitude of parameter updates for logging
                # We need a copy of current parameters to compute magnitude of updates,
                # and copy them to CPU so large models won't go OOM on the GPU.
                param_updates = {name: param.detach().cpu().clone()
                                 for name, param in self.model.named_parameters()}
                self.optimizer.step()
                for name, param in self.model.named_parameters():
                    param_updates[name].sub_(param.detach().cpu())
                    update_norm = torch.norm(param_updates[name].view(-1, ))
                    param_norm = torch.norm(param.view(-1, )).cpu()
                    self._tensorboard.add_train_scalar("gradient_update/" + name,
                                                       update_norm / (param_norm + 1e-7),
                                                       batch_num_total)
            else:
                self.optimizer.step()

            # Update the description with the latest metrics
            metrics = self._get_metrics(train_loss, batches_this_epoch)
            description = self._description_from_metrics(metrics)

            train_generator_tqdm.set_description(description, refresh=False)

            # Log parameter values to Tensorboard
            if batch_num_total % self._summary_interval == 0:
                if self._should_log_parameter_statistics:
                    self._parameter_and_gradient_statistics_to_tensorboard(batch_num_total, batch_grad_norm)
                if self._should_log_learning_rate:
                    self._learning_rates_to_tensorboard(batch_num_total)
                self._tensorboard.add_train_scalar("loss/loss_train", metrics["loss"], batch_num_total)
                self._metrics_to_tensorboard(batch_num_total,
                                             {"epoch_metrics/" + k: v for k, v in metrics.items()})

            if self._log_histograms_this_batch:
                self._histograms_to_tensorboard(batch_num_total, histogram_parameters)

            # Save model if needed.
            if self._model_save_interval is not None and (
                    time.time() - last_save_time > self._model_save_interval
            ):
                last_save_time = time.time()
                self._save_checkpoint(
                        '{0}.{1}'.format(epoch, time_to_str(int(last_save_time))), [], is_best=False
                )

        return self._get_metrics(train_loss, batches_this_epoch, reset=True)

    def _should_stop_early(self, metric_history: List[float], patience: int) -> bool:
        """
        uses patience and the validation metric to determine if training should stop early
        """
        if patience and patience < len(metric_history):
            # Pylint can't figure out that in this branch `self._patience` is an int.
            # pylint: disable=invalid-unary-operand-type

            # Is the best score in the past N epochs worse than or equal the best score overall?
            if self._validation_metric_decreases:
                return min(metric_history[-patience:]) >= min(metric_history[:-patience])
            else:
                return max(metric_history[-patience:]) <= max(metric_history[:-patience])

        return False

    def _parameter_and_gradient_statistics_to_tensorboard(self, # pylint: disable=invalid-name
                                                          epoch: int,
                                                          batch_grad_norm: float) -> None:
        """
        Send the mean and std of all parameters and gradients to tensorboard, as well
        as logging the average gradient norm.
        """
        # Log parameter values to Tensorboard
        for name, param in self.model.named_parameters():
            self._tensorboard.add_train_scalar("parameter_mean/" + name,
                                               param.data.mean(),
                                               epoch)
            self._tensorboard.add_train_scalar("parameter_std/" + name, param.data.std(), epoch)
            if param.grad is not None:
                if is_sparse(param.grad):
                    # pylint: disable=protected-access
                    grad_data = param.grad.data._values()
                else:
                    grad_data = param.grad.data

                # skip empty gradients
                if torch.prod(torch.tensor(grad_data.shape)).item() > 0: # pylint: disable=not-callable
                    self._tensorboard.add_train_scalar("gradient_mean/" + name,
                                                       grad_data.mean(),
                                                       epoch)
                    self._tensorboard.add_train_scalar("gradient_std/" + name,
                                                       grad_data.std(),
                                                       epoch)
                else:
                    # no gradient for a parameter with sparse gradients
                    logger.info("No gradient for %s, skipping tensorboard logging.", name)
        # norm of gradients
        if batch_grad_norm is not None:
            self._tensorboard.add_train_scalar("gradient_norm",
                                               batch_grad_norm,
                                               epoch)

    def _learning_rates_to_tensorboard(self, batch_num_total: int):
        """
        Send current parameter specific learning rates to tensorboard
        """
        # optimizer stores lr info keyed by parameter tensor
        # we want to log with parameter name
        names = {param: name for name, param in self.model.named_parameters()}
        for group in self.optimizer.param_groups:
            if 'lr' not in group:
                continue
            rate = group['lr']
            for param in group['params']:
                # check whether params has requires grad or not
                effective_rate = rate * float(param.requires_grad)
                self._tensorboard.add_train_scalar(
                        "learning_rate/" + names[param],
                        effective_rate,
                        batch_num_total
                )

    def _histograms_to_tensorboard(self, epoch: int, histogram_parameters: Set[str]) -> None:
        """
        Send histograms of parameters to tensorboard.
        """
        for name, param in self.model.named_parameters():
            if name in histogram_parameters:
                self._tensorboard.add_train_histogram("parameter_histogram/" + name,
                                                      param,
                                                      epoch)

    def _metrics_to_tensorboard(self,
                                epoch: int,
                                train_metrics: dict,
                                val_metrics: dict = None) -> None:
        """
        Sends all of the train metrics (and validation metrics, if provided) to tensorboard.
        """
        metric_names = set(train_metrics.keys())
        if val_metrics is not None:
            metric_names.update(val_metrics.keys())
        val_metrics = val_metrics or {}

        for name in metric_names:
            train_metric = train_metrics.get(name)
            if train_metric is not None:
                self._tensorboard.add_train_scalar(name, train_metric, epoch)
            val_metric = val_metrics.get(name)
            if val_metric is not None:
                self._tensorboard.add_validation_scalar(name, val_metric, epoch)

    def _metrics_to_console(self,  # pylint: disable=no-self-use
                            train_metrics: dict,
                            val_metrics: dict = None) -> None:
        """
        Logs all of the train metrics (and validation metrics, if provided) to the console.
        """
        val_metrics = val_metrics or {}
        dual_message_template = "%s |  %8.3f  |  %8.3f"
        no_val_message_template = "%s |  %8.3f  |  %8s"
        no_train_message_template = "%s |  %8s  |  %8.3f"
        header_template = "%s |  %-10s"

        metric_names = set(train_metrics.keys())
        if val_metrics:
            metric_names.update(val_metrics.keys())

        name_length = max([len(x) for x in metric_names])

        logger.info(header_template, "Training".rjust(name_length + 13), "Validation")
        for name in metric_names:
            train_metric = train_metrics.get(name)
            val_metric = val_metrics.get(name)

            if val_metric is not None and train_metric is not None:
                logger.info(dual_message_template, name.ljust(name_length), train_metric, val_metric)
            elif val_metric is not None:
                logger.info(no_train_message_template, name.ljust(name_length), "N/A", val_metric)
            elif train_metric is not None:
                logger.info(no_val_message_template, name.ljust(name_length), train_metric, "N/A")

    def _validation_loss(self) -> Tuple[float, int]:
        """
        Computes the validation loss. Returns it and the number of batches.
        """
        logger.info("Validating")

        self.model.eval()

        if self._validation_iterator is not None:
            val_iterator = self._validation_iterator
        else:
            val_iterator = self.iterator

        val_generator = val_iterator(self._validation_data,
                                     num_epochs=1,
                                     shuffle=False)
        num_validation_batches = val_iterator.get_num_batches(self._validation_data)
        val_generator_tqdm = Tqdm.tqdm(val_generator,
                                       total=num_validation_batches)
        batches_this_epoch = 0
        val_loss = 0
        for batch in val_generator_tqdm:

            torch.cuda.empty_cache()
            loss = self.batch_loss(batch, for_training=False)
            if loss is not None:
                # You shouldn't necessarily have to compute a loss for validation, so we allow for
                # `loss` to be None.  We need to be careful, though - `batches_this_epoch` is
                # currently only used as the divisor for the loss function, so we can safely only
                # count those batches for which we actually have a loss.  If this variable ever
                # gets used for something else, we might need to change things around a bit.
                batches_this_epoch += 1
                val_loss += loss.detach().cpu().numpy()

            # Update the description with the latest metrics
            val_metrics = self._get_metrics(val_loss, batches_this_epoch)
            description = self._description_from_metrics(val_metrics)
            val_generator_tqdm.set_description(description, refresh=False)

        return val_loss, batches_this_epoch

    def _translate_to_indA(self, edges, output_dict, all_spans) -> torch.LongTensor:
        """
        :param edges: Tensor (Nx3) of N edges, each of form [instance in batch, indB of proform, indC of antecedent]
        output_dict: holds information for translation
        :return: Tensor (Nx3) of N edges, which indices translated to indA. Each edge has form
        [instance in batch, indA of proform, indA of antecedent]
        """

        # NOTE in below code-- each span has 3 indices, will refer to them as A,B,C respectively:
        #   indA. index in all spans (i.e. in the training data)
        #   indB. index in output_dict['top_spans']
        #   indC. index in output_dict['predicted_antecedents'] (antecedents only)
        # note output_dict['antecedent_indices'] translates indB <-> indC by:
        # indB = output_dict['antecedent_indices'][instance, proform idx, indC]
        instances = edges[:, 0]
        ind_proforms = edges[:, 1]
        ind_antecedents = edges[:, 2]
        ind_antecedents = output_dict['antecedent_indices'][instances, ind_proforms, ind_antecedents] #indB

        proform_spans = output_dict['top_spans'][instances, ind_proforms]
        antecedent_spans = output_dict['top_spans'][instances, ind_antecedents]
        chunk_size = 10000
        if len(proform_spans) > chunk_size:
            # too big for cuda, break into chunks
            indA_proforms = torch.empty(instances.size(), dtype=torch.long, device=instances.device)
            indA_antecedents = torch.empty(instances.size(), dtype=torch.long, device=instances.device)
            i = 0
            while i < len(proform_spans):
                try:
                    instances_chunk = instances[i:i+chunk_size]
                    proform_span_chunk = proform_spans[i:i+chunk_size]
                    antecedent_span_chunk = antecedent_spans[i:i+chunk_size]
                    indA_proforms[i:i+chunk_size] = ((proform_span_chunk.unsqueeze(1) - all_spans[instances_chunk]).abs().sum(-1) == 0).nonzero()[:, 1]
                    indA_antecedents[i:i+chunk_size] = ((antecedent_span_chunk.unsqueeze(1) - all_spans[instances_chunk]).abs().sum(-1) == 0).nonzero()[:, 1]
                    i += chunk_size
                    # should use < 75% of GPU memory
                    assert(torch.cuda.memory_cached(instances.device.index) + torch.cuda.memory_allocated(instances.device.index)
                           < 0.75 * torch.cuda.get_device_properties(instances.device.index).total_memory)
                except:
                    torch.cuda.empty_cache()
                    chunk_size = int(chunk_size / 2)
                    '''
                    import gc
                    from functools import reduce
                    import operator as op
                    for obj in gc.get_objects():
                        try:
                            if torch.is_tensor(obj) or (hasattr(obj, 'data') and torch.is_tensor(obj.data)):
                                print(type(obj), obj.size())
                        except: pass
                   '''
        else:
            indA_proforms = ((proform_spans.unsqueeze(1) - all_spans[instances]).abs().sum(-1) == 0).nonzero()[:, 1]
            indA_antecedents = ((antecedent_spans.unsqueeze(1) - all_spans[instances]).abs().sum(-1) == 0).nonzero()[:, 1]
        return torch.stack([instances, indA_proforms, indA_antecedents], dim=-1)

    def _get_sorted_masked_edges(self, coreference_mask, output_dict, all_spans, farthest_from_zero=False) -> torch.LongTensor:
        """
        :param coreference_mask: should be a boolean tensor with size equal to output_dict["coreference_scores"]
        :param output_dict: should have a field "coreference_scores"
        :param farthest_from_zero: in the case of non-random sorting,
                                   True if sort by farthest_from_zero (most certain), False if sort by closest to 0 (least certain)
        :return: edges, sorted in farthest_from_zero order, and their corresponding scores
        """
        masked_edge_inds = coreference_mask.nonzero()
        # Subtract one here because index 0 is the "no antecedent" class,
        # so this makes the indices line up with actual spans if the prediction
        # is greater than -1.
        masked_edge_inds[:, 2] -= 1
        edge_scores = output_dict['coreference_scores'][coreference_mask]
        if self._selector == 'score':
            # get sorted closest/furthest from 0 scores
            _, ind_max_edge_scores = edge_scores.abs().sort(descending=farthest_from_zero)
        else:
            # using random selector
            ind_max_edge_scores = torch.randperm(len(masked_edge_inds))
        sorted_edges = self._translate_to_indA(masked_edge_inds[ind_max_edge_scores], output_dict, all_spans)
        return sorted_edges, edge_scores[ind_max_edge_scores]

    def _filter_gold_cluster_edges(self, chosen_edges, span_labels):
        """
        :param chosen_edges: edges chosen to verify
        :param span_labels: from batch['span_labels']
        Filter out edges for which both ends are in the same, or different, gold clusters already
        """
        proform_gold_labels = span_labels[chosen_edges[:, 0], chosen_edges[:, 1]]
        antecedent_gold_labels = span_labels[chosen_edges[:, 0], chosen_edges[:, 2]]
        edges_both_ends_in_gold_clusters_mask = (proform_gold_labels != -1) & (antecedent_gold_labels != -1)
        chosen_edges = chosen_edges[~edges_both_ends_in_gold_clusters_mask]
        return chosen_edges

    def _query_user_labels(self, chosen_edges, edge_scores, user_labels, num_labels_to_query, return_all_edges,
                           use_alt_edges=False, all_candidate_alt_edges=None, num_alts_to_check=0, alt_edge_scores=None):
        """
        :param chosen_edges: should be sorted with most uncertain first, with edges in which both ends in gold clusters filtered out
        :param user_labels: from batch['user_labels']
        :param num_labels_to_query:
        :param return_all_edges: returns all deemed coreferent edges, regardless of num_labels_to_query,
                                 if False, returns only up to num_labels_to_query edges
        :param use_alt_edges: replace non-coreferent positive edges with next most certain option
        :param all_candidate_alt_edges:
        :param num_alts_to_check: # of alternate edges to verify coreference
        :param alt_edge_scores: scores of alternate edges (all_candidate_alt-edges)
        :return:
        """
        total_possible_queries = len(chosen_edges) + len(all_candidate_alt_edges)  # Verify all edges and alt edges
        pos_edges_mask = (edge_scores[:num_labels_to_query] > 0)
        num_labels_to_query = len(chosen_edges[:num_labels_to_query])
        num_alt_edge_queried = 0
        if num_labels_to_query > 0:
            if self._sample_from_training:
                proform_user_labels = user_labels[chosen_edges[:num_labels_to_query][:, 0], chosen_edges[:num_labels_to_query][:, 1]]
                antecedent_user_labels = user_labels[chosen_edges[:num_labels_to_query][:, 0], chosen_edges[:num_labels_to_query][:, 2]]
                coreferent_mask = (proform_user_labels == antecedent_user_labels) & (proform_user_labels != -1)
                # ensure all edges deemed coreferent are assigned positive scores
                edge_scores[:num_labels_to_query][coreferent_mask] = edge_scores[:num_labels_to_query][coreferent_mask].abs()
                non_coreferent_pos_edges = chosen_edges[:num_labels_to_query][~coreferent_mask & pos_edges_mask]
                if len(non_coreferent_pos_edges) > 0 and not use_alt_edges:
                    # set all non-coreferent edges to -1
                    chosen_edges[:num_labels_to_query][~coreferent_mask & pos_edges_mask] = -1
                elif len(non_coreferent_pos_edges) > 0:
                    # use alternate edges
                    assert all_candidate_alt_edges is not None
                    assert alt_edge_scores is not None
                    # replace non-coreferent and (+) edges with alternate edges (same proform, next largest antecedent)
                    allalt_differences = (non_coreferent_pos_edges.unsqueeze(0) - all_candidate_alt_edges.unsqueeze(1)).abs()
                    same_proform_diff_antecedent_mask = (allalt_differences[:,:,1] == 0) & (
                                                         allalt_differences[:,:,1] == 0) & (
                                                         allalt_differences[:,:,2] != 0)
                    # [inds of possible alternates in all_candidate_alt_edges, inds of edges to replace in non_coreferent_pos_edges]
                    possible_alt_inds_to_query = same_proform_diff_antecedent_mask.nonzero()[:num_alts_to_check]
                    num_alt_edge_queried += len(possible_alt_inds_to_query)
                    alternate_pos_edges = -torch.ones(non_coreferent_pos_edges.size(), dtype=torch.long,
                                                      device=non_coreferent_pos_edges.device)
                    chosen_alternate_edge_scores = -torch.ones(non_coreferent_pos_edges.size(0), dtype=torch.float,
                                                               device=alternate_pos_edges.device)
                    if possible_alt_inds_to_query.size(0) > 0:
                        possible_alts_to_query = all_candidate_alt_edges[possible_alt_inds_to_query[:,0]]
                        alt_proforms = user_labels[possible_alts_to_query[:,0], possible_alts_to_query[:,1]]
                        alt_antecedents = user_labels[possible_alts_to_query[:,0], possible_alts_to_query[:,2]]
                        coreferent_alts_mask = (alt_proforms >= 0) & (alt_proforms == alt_antecedents)
                        # flip since for the same proform, want to set to highest-scoring coreferent antecedent, which
                        # means want highest-scoring at the end
                        coreferent_alt_inds = possible_alt_inds_to_query[coreferent_alts_mask].flip(0)
                        if len(coreferent_alt_inds) > 0:
                            
                            alternate_pos_edges[coreferent_alt_inds[:,1]] = all_candidate_alt_edges[coreferent_alt_inds[:,0]]
                            # also set new edge score
                            chosen_alternate_edge_scores[coreferent_alt_inds[:,1]] = alt_edge_scores[coreferent_alt_inds[:,0]]
                    # TODO: not sure why this errors out sometimes... but always fine on retry...
                    try:
                        chosen_edges[:num_labels_to_query][~coreferent_mask & pos_edges_mask] = alternate_pos_edges
                    except:
                        try:
                            chosen_edges[:num_labels_to_query][~coreferent_mask & pos_edges_mask] = alternate_pos_edges
                        except:
                            pdb.set_trace()
                    edge_scores[:num_labels_to_query][~coreferent_mask & pos_edges_mask] = chosen_alternate_edge_scores
                # filter -1s
                filter_deleted_edges_mask = chosen_edges[:, 0] >= 0
                chosen_edges = chosen_edges[filter_deleted_edges_mask]
                edge_scores = edge_scores[filter_deleted_edges_mask]
            else:
                # iterate through chosen edges (note iterating through inds given by ind_min_exist_edge_scores)
                for i, edge in enumerate(chosen_edges[:num_labels_to_query]):
                    ind_instance = edge[0]  # index in batch
                    # TODO: mechanism for printing chosen_proform_span and chosen_antecedent_span to user and getting user input
                    coreferent = True
        # add all edges with positive scores (including unchecked edges that the model predicted)
        if return_all_edges:
            chosen_edges = chosen_edges[edge_scores >= 0]
        else:
            chosen_edges = chosen_edges[:num_labels_to_query][coreferent_mask]
        return chosen_edges, num_labels_to_query + num_alt_edge_queried, total_possible_queries

    def train(self) -> Dict[str, Any]:
        """
        Trains the supplied model with the supplied parameters.
        """
        try:
            epoch_counter, validation_metric_per_epoch = self._restore_checkpoint()
        except RuntimeError:
            traceback.print_exc()
            raise ConfigurationError("Could not recover training from the checkpoint.  Did you mean to output to "
                                     "a different serialization directory or delete the existing serialization "
                                     "directory?")

        self._enable_gradient_clipping()
        self._enable_activation_logging()

        logger.info("Beginning training.")

        train_metrics: Dict[str, float] = {}
        val_metrics: Dict[str, float] = {}
        metrics: Dict[str, Any] = {}
        epochs_trained = 0
        training_start_time = time.time()
        first_epoch_after_last_data_add = 0

        if self._do_active_learning:
            # save initial model state to retrain from scratch every iteration
            # TODO: have this specified by user, and make the directory when necessary
            init_model_path = os.path.join("active_learning_model_states", "init_model_state.th")
            init_optimizer_path = os.path.join("active_learning_model_states", "init_optimizer_state.th")
            if not os.path.exists("active_learning_model_states"):
                os.makedirs("active_learning_model_states")
                init_model_state = self.model.state_dict()
                init_optimizer_state = self.optimizer.state_dict()
                torch.save(init_model_state, init_model_path)
                torch.save(init_optimizer_state, init_optimizer_path)

        for epoch in range(epoch_counter, self._num_epochs):
            epoch_start_time = time.time()
            train_metrics = self._train_epoch(epoch)
            query_this_epoch = False

            if self._validation_data is not None:
                with torch.no_grad():
                    # We have a validation set, so compute all the metrics on it.
                    val_loss, num_batches = self._validation_loss()
                    val_metrics = self._get_metrics(val_loss, num_batches, reset=True)

                    # Check validation metric for early stopping
                    this_epoch_val_metric = val_metrics[self._validation_metric]

                    # Check validation metric to see if it's the best so far
                    is_best_so_far = self._is_best_so_far(this_epoch_val_metric, validation_metric_per_epoch)
                    validation_metric_per_epoch.append(this_epoch_val_metric)
                    if self._do_active_learning and len(self._held_out_train_data) > 0:
                        if self._should_stop_early(validation_metric_per_epoch[first_epoch_after_last_data_add:],
                                                   self._active_learning_patience):
                            # still have more data to add
                            query_this_epoch = True
                            logger.info("Ran out of patience.  Adding more data.")
                    else:
                        if self._should_stop_early(validation_metric_per_epoch[first_epoch_after_last_data_add:], self._patience):
                            logger.info("Ran out of patience.  Stopping training.")
                            break

            else:
                # No validation set, so just assume it's the best so far.
                is_best_so_far = True
                val_metrics = {}
                this_epoch_val_metric = None

            self._metrics_to_tensorboard(epoch, train_metrics, val_metrics=val_metrics)
            self._metrics_to_console(train_metrics, val_metrics)

            # Create overall metrics dict
            training_elapsed_time = time.time() - training_start_time
            metrics["training_duration"] = time.strftime("%H:%M:%S", time.gmtime(training_elapsed_time))
            metrics["training_start_epoch"] = epoch_counter
            metrics["training_epochs"] = epochs_trained
            metrics["epoch"] = epoch

            for key, value in train_metrics.items():
                metrics["training_" + key] = value
            for key, value in val_metrics.items():
                metrics["validation_" + key] = value

            if is_best_so_far:
                # Update all the best_ metrics.
                # (Otherwise they just stay the same as they were.)
                metrics['best_epoch'] = epoch
                for key, value in val_metrics.items():
                    metrics["best_validation_" + key] = value

            if self._serialization_dir:
                dump_metrics(os.path.join(self._serialization_dir, f'metrics_epoch_{epoch}.json'), metrics)

            if self._learning_rate_scheduler and (self._held_out_train_data is None or
                                                  len(self._held_out_train_data) == 0):
                # The LRScheduler API is agnostic to whether your schedule requires a validation metric -
                # if it doesn't, the validation metric passed here is ignored.
                self._learning_rate_scheduler.step(this_epoch_val_metric, epoch)

            self._save_checkpoint(epoch, validation_metric_per_epoch, is_best=is_best_so_far)

            epoch_elapsed_time = time.time() - epoch_start_time
            logger.info("Epoch duration: %s", time.strftime("%H:%M:%S", time.gmtime(epoch_elapsed_time)))

            if epoch < self._num_epochs - 1:
                training_elapsed_time = time.time() - training_start_time
                estimated_time_remaining = training_elapsed_time * \
                    ((self._num_epochs - epoch_counter) / float(epoch - epoch_counter + 1) - 1)
                formatted_time = str(datetime.timedelta(seconds=int(estimated_time_remaining)))
                logger.info("Estimated training time remaining: %s", formatted_time)

            # ''' ACTIVE LEARNING BY SELF-TRAINING/EM:
            # 1. evaluate on held-out training data
            # 2. use active learning/gold labels to confirm/deny labels on held-out training data
            # 3. add correct instances in held-out training data to actual train data, then re-train
            if self._do_active_learning and len(self._held_out_train_data) > 0 and (query_this_epoch or
                                             epoch - first_epoch_after_last_data_add >= self._active_learning_epoch_interval):
                # take a subset of training data to evaluate on, and add to actual training set
                # TODO: currently arbitrarily choosing next 1 instance (by order in file), perhaps change this future(?)
                train_data_to_add = self._held_out_train_data[:280]
                self._held_out_train_data = self._held_out_train_data[280:]
                held_out_generator = self._held_out_iterator(train_data_to_add, num_epochs=1, shuffle=False)
                num_held_out_batches = self.iterator.get_num_batches(train_data_to_add)
                held_out_generator_tqdm = Tqdm.tqdm(held_out_generator, total=num_held_out_batches)
                conll_coref = ConllCorefScores()
                total_labels = 0
                total_num_queried = 0

                if not self._percent_label_experiments:
                    with torch.no_grad():
                        logger.info("Held-Out Training")
                        # Run model on held out training data
                        self.model.eval()

                        num_batches = 0
                        held_out_loss = 0
                        for batch_ind, batch in enumerate(held_out_generator_tqdm):
                            batch['get_scores'] = True
                            if self._multiple_gpu:
                                output_dict = self._data_parallel(batch)
                            else:
                                batch = util.move_to_device(batch, self._cuda_devices[0])
                                output_dict = self.model(**batch)

                            batch_size = len(output_dict['predicted_antecedents'])

                            # get edges outputted by model
                            # get all edges in indB form
                            # TODO modularize code: Beginning of existing edges querying portion
                            clustered_spans_mask = (output_dict['predicted_antecedents'] != -1)
                            batch_indB_proforms = clustered_spans_mask.nonzero()
                            if batch_indB_proforms.size()[0] == 0:
                                predicted_scores_mask = torch.zeros(output_dict['coreference_scores'].size(), dtype=torch.uint8, device=batch_indB_proforms.device)
                                sorted_larger_than_zero_edges = torch.tensor([], dtype=torch.long, device=batch_indB_proforms.device)
                                larger_than_zero_scores = torch.tensor([], dtype=torch.long, device=batch_indB_proforms.device)
                            else:
                                # model outputted at least 1 edge for this instance
                                indC_antecedents = output_dict['predicted_antecedents'][clustered_spans_mask].unsqueeze(-1)
                                batch_indC_edges = torch.cat([batch_indB_proforms, indC_antecedents], dim=-1)
                                chosen_pos_edges = self._translate_to_indA(batch_indC_edges, output_dict, batch['spans'])

                                # get all > 0 edges (to know which to assign next)
                                larger_than_zero_mask = (output_dict['coreference_scores'] > 0)
                                sorted_larger_than_zero_edges, larger_than_zero_scores = \
                                    self._get_sorted_masked_edges(larger_than_zero_mask, output_dict, batch['spans'], farthest_from_zero=True)
                                # get scores of edges, and check most uncertain subset of edges
                                predicted_scores, _ = output_dict['coreference_scores'].max(2, keepdim=True)
                                predicted_scores_mask = output_dict['coreference_scores'].eq(predicted_scores)
                                predicted_scores_mask[:,:,0] = 0

                            # get mask of scores of all possible edges originating from nodes not predicted to have any proform
                            neg_edge_inds_mask = (output_dict['coreference_scores'] < 0) & \
                                                 (output_dict['coreference_scores'] != -float("inf"))

                            chosen_edges_mask = (neg_edge_inds_mask + predicted_scores_mask) > 0
                            edges_to_add, edge_scores = self._get_sorted_masked_edges(chosen_edges_mask, output_dict,
                                                                                      batch['spans'], farthest_from_zero=False)
                            edges_to_add = self._filter_gold_cluster_edges(edges_to_add, batch['span_labels'])

                            if self._use_percent_labels:
                                num_to_query = int(self._active_learning_percent_labels * len(edges_to_add))
                                num_alts_to_check = int(self._active_learning_percent_labels * len(sorted_larger_than_zero_edges))
                            else:
                                num_to_query = self._active_learning_num_labels
                            edges_to_add, num_to_query, total_possible_queries = \
                                self._query_user_labels(edges_to_add, edge_scores, batch['user_labels'], num_to_query,
                                                        True, self._replace_with_next_pos_edge,
                                                        sorted_larger_than_zero_edges, num_alts_to_check, larger_than_zero_scores)

                            # keep track of which instances we have to update in training data
                            train_instances_to_update = {}
                            # Update gold clusters based on (corrected) model edges, in span_labels
                            for edge in edges_to_add:
                                ind_instance = edge[0].item()  # index of instance in batch

                                # chosen_proform_span_tuple = (batch['spans'][ind_instance, edge[1]][0].item(),
                                #                              batch['spans'][ind_instance, edge[1]][1].item())
                                # chosen_antecedent_span_tuple = (batch['spans'][ind_instance, edge[2]][0].item(),
                                #                                 batch['spans'][ind_instance, edge[2]][1].item())
                                proform_label = batch['span_labels'][ind_instance, edge[1]].item()
                                antecedent_label = batch['span_labels'][ind_instance, edge[2]].item()

                                # NOTE: Do not modify num_gold_clusters field in metadata, which is used to keep track of
                                # the original, gold clusters
                                if proform_label != -1 and antecedent_label != -1:
                                    # Case 0: both in clusters (merge clusters iff were newly created, non-gold clusters)
                                    if proform_label == antecedent_label:
                                        # If already in same clusters, no need to merge
                                        continue
                                    # Otherwise, merge clusters: merge larger cluster id into smaller cluster id
                                    min_cluster_id = min(proform_label, antecedent_label)
                                    max_cluster_id = max(proform_label, antecedent_label)

                                    batch['span_labels'][ind_instance][batch['span_labels'][ind_instance] ==
                                                                       max_cluster_id] = min_cluster_id
                                    # decrease by 1 the index of all clusters > removed max_cluster in span_labels
                                    decrement_mask = -(batch['span_labels'][ind_instance] > max_cluster_id).type(torch.long)
                                    batch['span_labels'][ind_instance] += decrement_mask
                                elif antecedent_label != -1:
                                    # Case 1: antecedent in cluster, proform not (update proform's label,
                                    # add proform to cluster)
                                    batch['span_labels'][ind_instance, edge[1]] = antecedent_label
                                elif proform_label != -1:
                                    # Case 2: proform in cluster, antecedent not (update antecedent's label,
                                    # add antecedent to cluster)
                                    batch['span_labels'][ind_instance, edge[2]] = proform_label
                                else:
<<<<<<< HEAD
                                    # TODO: mechanism for printing chosen_proform_span and chosen_antecedent_span to user and getting user input
                                    coreferent = True

                                if not coreferent:
                                    alternate_edges = sorted_larger_than_zero_edges[
                                        (sorted_larger_than_zero_edges[:, 0] == ind_instance) *
                                        (sorted_larger_than_zero_edges[:,1] == edge[1]) *
                                        (sorted_larger_than_zero_edges[:,2] != edge[2])]
                                    if alternate_edges.size()[0] > 0:
                                        # exists at least 1 alternate edge, add next largest positive edge from antecedent
                                        batch_indA_edges[i] = alternate_edges[0]
                                    else:
                                        # otherwise delete edge (equivalent to setting all values to -1)
                                        batch_indA_edges[i, :] = -1

                                num_queried_pos += 1

                        # TODO modularize code: Beginning of non-existing edges querying portion
                        # get scores of all possible edges originating from nodes not predicted to have any proform, and
                        # check most uncertain (least negative) subset of these "negative edges"
                        neg_edge_inds_mask = (output_dict['coreference_scores'] < 0) * \
                                             (output_dict['coreference_scores'] != -float("inf"))
                        neg_edge_inds = neg_edge_inds_mask.nonzero()
                        # Subtract one here because index 0 is the "no antecedent" class,
                        # so this makes the indices line up with actual spans if the prediction
                        # is greater than -1.
                        neg_edge_inds[:, 2] -= 1
                        neg_edge_scores = output_dict['coreference_scores'][neg_edge_inds_mask]
                        # get sorted least negative scores
                        max_neg_edge_scores, ind_max_neg_edge_scores = neg_edge_scores.sort(descending=True)
                        sorted_neg_edges = neg_edge_inds[ind_max_neg_edge_scores]

                        # sorted_neg_edges = self._translate_to_indA(sorted_neg_edges, output_dict, batch['spans'])
                        chosen_neg_edges = -torch.ones([min(2 * self._active_learning_num_labels - num_queried_pos, sorted_neg_edges.size(0)),
                                                        3], dtype=torch.long, device=batch_indA_edges.device)
                        num_queried_neg = 0  # number of user labels queried for negative edges
                        # iterate through chosen non-existent edges, add to `chosen_neg_edges`
                        for i, edge in enumerate(sorted_neg_edges):
                            if num_queried_neg >= 2 * self._active_learning_num_labels - num_queried_pos:
                                break
                            edge = self._translate_to_indA(edge.unsqueeze(0), output_dict, batch['spans']).squeeze(0)
                            ind_instance = edge[0]

                            # check if both are in gold clusters already, meaning there's no need to ask user about it
                            # TODO: modify if iteration
                            proform_label = batch['span_labels'][ind_instance, edge[1]].item()
                            antecedent_label = batch['span_labels'][ind_instance, edge[2]].item()
                            if proform_label != -1 and antecedent_label != -1:
                                continue

                            # verify from simulated user whether chosen proform and antecedent are coreferent
                            if self._sample_from_training:
                                # get user cluster labels and see whether they are equivalent
                                user_proform_label = batch['user_labels'][ind_instance, edge[1]]
                                user_antecedent_label = batch['user_labels'][ind_instance, edge[2]]
                                coreferent = (user_proform_label == user_antecedent_label and user_proform_label != -1)
                            else:
                                # TODO: mechanism for printing chosen_proform_span and chosen_antecedent_span to user and getting user input
                                coreferent = True

                            if coreferent:
                                # add edge to chosen_neg_edges
                                chosen_neg_edges[num_queried_neg] = edge

                            num_queried_neg += 1

                        # keep track of which instances we have to update in training data
                        train_instances_to_update = {}

                        # edges to add
                        edges_to_add = torch.cat([batch_indA_edges, chosen_neg_edges], dim=0)
                        if edges_to_add.size()[0] > 0:
                            edges_to_add = edges_to_add[edges_to_add[:, 0] != -1]

                        # Update gold clusters based on (corrected) model edges, in both span_labels and metadata
                        for edge in edges_to_add:
                            ind_instance = edge[0].item()  # index of instance in batch

                            chosen_proform_span_tuple = (batch['spans'][ind_instance, edge[1]][0].item(),
                                                         batch['spans'][ind_instance, edge[1]][1].item())
                            chosen_antecedent_span_tuple = (batch['spans'][ind_instance, edge[2]][0].item(),
                                                            batch['spans'][ind_instance, edge[2]][1].item())
                            proform_label = batch['span_labels'][ind_instance, edge[1]].item()
                            antecedent_label = batch['span_labels'][ind_instance, edge[2]].item()

                            # NOTE: Do not modify num_gold_clusters field in metadata, which is used to keep track of
                            # the original, gold clusters
                            if proform_label != -1 and antecedent_label != -1:
                                # Case 0: both in clusters (merge clusters iff were newly created, non-gold clusters)
                                if proform_label == antecedent_label:
                                    # If already in same clusters, no need to merge
                                    continue
                                num_gold_clusters = batch['metadata'][ind_instance]['num_gold_clusters']
                                '''
                                if proform_label < num_gold_clusters and antecedent_label < num_gold_clusters:
                                    # If both in separate *gold* clusters, no need to merge
                                    continue
                                '''
                                # Otherwise, merge clusters: merge larger cluster id into smaller cluster id
                                min_cluster_id = min(proform_label, antecedent_label)
                                max_cluster_id = max(proform_label, antecedent_label)

                                batch['span_labels'][ind_instance][batch['span_labels'][ind_instance] ==
                                                                   max_cluster_id] = min_cluster_id
                                '''
                                batch['metadata'][ind_instance]['clusters'][min_cluster_id].extend(
                                    batch['metadata'][ind_instance]['clusters'][max_cluster_id])
                                # delete the max_cluster in metadata
                                batch['metadata'][ind_instance]['clusters'].pop(max_cluster_id)
                                '''
                                # decrease by 1 the index of all clusters > removed max_cluster in span_labels
                                decrement_mask = -(batch['span_labels'][ind_instance] > max_cluster_id).type(torch.long)
                                batch['span_labels'][ind_instance] += decrement_mask
                                
                            elif antecedent_label != -1:
                                # Case 1: antecedent in cluster, proform not (update proform's label,
                                # add proform to cluster)
                                batch['span_labels'][ind_instance, edge[1]] = antecedent_label
                                #batch['metadata'][ind_instance]['clusters'][antecedent_label].append(
                                #    chosen_proform_span_tuple)
                            elif proform_label != -1:
                                # Case 2: proform in cluster, antecedent not (update antecedent's label,
                                # add antecedent to cluster)
                                batch['span_labels'][ind_instance, edge[2]] = proform_label
                                #batch['metadata'][ind_instance]['clusters'][proform_label].append(
                                #    chosen_antecedent_span_tuple)
=======
                                    # Case 3: neither in cluster (create new cluster with both)
                                    cluster_id = batch['span_labels'].max() + 1
                                    batch['span_labels'][ind_instance, edge[2]] = cluster_id
                                    batch['span_labels'][ind_instance, edge[1]] = cluster_id

                                if ind_instance not in train_instances_to_update:
                                    train_instances_to_update[ind_instance] = 0
                                train_instances_to_update[ind_instance] += 1

                            # update train data itself
                            for ind_instance in train_instances_to_update:
                                ind_instance_overall = batch_ind * batch_size + ind_instance  # index in entire train data
                                train_data_to_add[ind_instance_overall].fields['span_labels'] = SequenceLabelField(
                                    batch['span_labels'][ind_instance].tolist(),
                                    train_data_to_add[ind_instance_overall].fields['span_labels'].sequence_field
                                )

                            if output_dict['loss'] is not None:
                                num_batches += 1
                                held_out_loss += output_dict['loss'].detach().cpu().numpy()

                            # Update the description with the latest metrics
                            held_out_metrics = self._get_metrics(held_out_loss, num_batches)
                            for i, metadata in enumerate(batch['metadata']):
                                predicted_clusters = []
                                for cluster in range(batch['span_labels'][i].max() + 1):
                                    # convert spans to tuples
                                    predicted_clusters.append(batch['spans'][i][batch['span_labels'][i] == cluster].tolist())
                                predicted_clusters, mention_to_predicted = conll_coref.get_gold_clusters(predicted_clusters)
                                gold_clusters, mention_to_gold = conll_coref.get_gold_clusters(batch['metadata'][i]['clusters'])
                                for scorer in conll_coref.scorers:
                                    scorer.update(predicted_clusters, gold_clusters, mention_to_predicted, mention_to_gold)
                            new_P, new_R, new_F1 = conll_coref.get_metric()
                            description_display = {'old_P': held_out_metrics['coref_precision'], 'new_P': new_P,
                                                   'old_R': held_out_metrics['coref_recall'], 'new_R': new_R,
                                                   'old_F1': held_out_metrics['coref_f1'], 'new_F1': new_F1,
                                                   'MR': held_out_metrics['mention_recall'], 'loss': held_out_metrics['loss']}
                            description = self._description_from_metrics(description_display)
                            total_num_queried += num_to_query
                            total_labels += total_possible_queries
                            description += ' # labels: ' + str(total_num_queried) + '/' + str(total_labels) + ' ||'
                            held_out_generator_tqdm.set_description(description, refresh=False)
                else:
                    for batch_ind, batch in enumerate(held_out_generator_tqdm):
                        for i, metadata in enumerate(batch['metadata']):
                            # eliminate singletons
                            user_clusters_mask = batch['user_labels'][i] >= 0
                            if len(user_clusters_mask.nonzero()) > 0:
                                singleton_clusters = (batch['user_labels'][i][user_clusters_mask].bincount() == 1).nonzero().squeeze(-1)
>>>>>>> 37f540ec
                            else:
                                singleton_clusters = user_clusters_mask.nonzero()
                            for cluster in singleton_clusters:
                                user_cluster_idx = (batch['user_labels'][i] == cluster).nonzero()
                                batch['user_labels'][i, user_cluster_idx] = -1
                            # labelled in user_labels to not in span_labels
                            possible_mentions_idx = ((batch['user_labels'][i] >= 0) & (batch['span_labels'][i] == -1)).nonzero().squeeze(-1)
                            num_labels = len(possible_mentions_idx)
                            num_labels_to_pick = int(self._percent_labels * num_labels)
                            ''' Try to avoid singletons 
                            # uniformly choose in possible_labels_idx, without replacement
                            chosen_labels_idx = possible_labels_idx[
                                torch.multinomial(torch.ones(len(possible_labels_idx)), num_labels_to_pick, replacement=False)
                            ]
                            batch['span_labels'][i, chosen_labels_idx] = batch['user_labels'][i, chosen_labels_idx]
                            '''
                            seen_clusters = {}
                            labels = 0
                            while labels < num_labels_to_pick:
                                chosen_cluster_mention = possible_mentions_idx[torch.randint(len(possible_mentions_idx), (), dtype=torch.long)]
                                chosen_cluster = batch['user_labels'][i][chosen_cluster_mention].item()
                                if chosen_cluster not in seen_clusters:
                                    possible_cluster_mentions = ((batch['user_labels'][i] == chosen_cluster) & (
                                                batch['span_labels'][i] != chosen_cluster)).nonzero().squeeze(-1)
                                    num_mentions_to_pick = min(2, len(possible_cluster_mentions))
                                else:
                                    num_mentions_to_pick = 1
                                    possible_cluster_mentions = seen_clusters[chosen_cluster]
                                for m in range(num_mentions_to_pick):
                                    # possible_cluster_mentions can't be empty at this point
                                    chosen_mention = possible_cluster_mentions[torch.randint(len(possible_cluster_mentions), (), dtype=torch.long)]
                                    possible_cluster_mentions = possible_cluster_mentions[possible_cluster_mentions != chosen_mention]
                                    batch['span_labels'][i, chosen_mention] = chosen_cluster
                                    labels += 1
                                    possible_mentions_idx = possible_mentions_idx[possible_mentions_idx != chosen_mention]
                                seen_clusters[chosen_cluster] = possible_cluster_mentions
                            # add to train_data_to_add
                            ind_instance_overall = batch_ind * len(batch['metadata']) + i  # index in entire train data
                            train_data_to_add[ind_instance_overall].fields['span_labels'] = SequenceLabelField(
                                batch['span_labels'][i].tolist(),
                                train_data_to_add[ind_instance_overall].fields['span_labels'].sequence_field
                            )
<<<<<<< HEAD
                            train_data_to_add[ind_instance_overall].fields['metadata'].metadata['clusters'] = \
                                batch['metadata'][ind_instance]['clusters']
                            train_data_to_add[ind_instance_overall].fields['metadata'].metadata['num_gold_clusters'] = \
                                batch['metadata'][ind_instance]['num_gold_clusters']

                        if output_dict['loss'] is not None:
                            num_batches += 1
                            held_out_loss += output_dict['loss'].detach().cpu().numpy()

                        # Update the description with the latest metrics
                        held_out_metrics = self._get_metrics(held_out_loss, num_batches)
                        post_update_held_out_metrics = {}
                        for i, metadata in enumerate(batch['metadata']):
                            predicted_clusters = []
                            for cluster in range(batch['span_labels'][i].max() + 1):
=======

                            # create & evaluate clusters
                            chosen_clusters = []
                            for cluster in range(max(batch['span_labels'][i]) + 1):
                                if len((batch['span_labels'][i] == cluster).nonzero()) <= 0:
                                    continue
>>>>>>> 37f540ec
                                # convert spans to tuples
                                chosen_clusters.append(batch['spans'][i][batch['span_labels'][i] == cluster].tolist())
                            chosen_clusters, mention_to_predicted = conll_coref.get_gold_clusters(chosen_clusters)
                            gold_clusters, mention_to_gold = conll_coref.get_gold_clusters(batch['metadata'][i]['clusters'])
                            for scorer in conll_coref.scorers:
                                scorer.update(chosen_clusters, gold_clusters, mention_to_predicted, mention_to_gold)
                        new_P, new_R, new_F1 = conll_coref.get_metric()
<<<<<<< HEAD
                        description_display = {'coref_P': held_out_metrics['coref_precision'], 'new_P': new_P,
                                               'coref_R': held_out_metrics['coref_recall'], 'new_R': new_R,
                                               'coref_F1': held_out_metrics['coref_f1'], 'new_F1': new_F1,
                                               'MR': held_out_metrics['mention_recall'], 'loss': held_out_metrics['loss']}
                        if self._active_learning_num_labels == 0:
                            try:
                                assert(new_P - held_out_metrics['coref_precision'] < 0.01)
                                assert(new_R - held_out_metrics['coref_recall'] < 0.01)
                                assert(new_F1 - held_out_metrics['coref_f1'] < 0.01)
                            except:
                                output_dict = self.model.decode(output_dict)
                                pdb.set_trace()
=======
                        description_display = {'coref_precision': new_P, 'coref_recall': new_R, 'coref_f1': new_F1}
>>>>>>> 37f540ec
                        description = self._description_from_metrics(description_display)
                        total_num_queried += num_labels_to_pick
                        total_labels += num_labels
                        description += ' # chosen labels: ' + str(total_num_queried) + ', total labels: ' + str(total_labels) + ' ||'
                        held_out_generator_tqdm.set_description(description, refresh=False)

                # add instance(s) from held-out training dataset to actual dataset (already removed from held-out
                # above)
                self.train_data.extend(train_data_to_add)

                first_epoch_after_last_data_add = epoch + 1

                # at last epoch, retrain from scratch, resetting model params to intial state
                if len(self._held_out_train_data) == 0:
                    init_model_state = torch.load(init_model_path, map_location=util.device_mapping(-1))
                    init_optimizer_state = torch.load(init_optimizer_path, map_location=util.device_mapping(-1))
                    self.model.load_state_dict(init_model_state)
                    self.optimizer.load_state_dict(init_optimizer_state)
                    move_optimizer_to_cuda(self.optimizer)

            epochs_trained += 1

        return metrics

    def _is_best_so_far(self,
                        this_epoch_val_metric: float,
                        validation_metric_per_epoch: List[float]):
        if not validation_metric_per_epoch:
            return True
        elif self._validation_metric_decreases:
            return this_epoch_val_metric < min(validation_metric_per_epoch)
        else:
            return this_epoch_val_metric > max(validation_metric_per_epoch)

    def _description_from_metrics(self, metrics: Dict[str, float]) -> str:
        if (not self._warned_tqdm_ignores_underscores and
                    any(metric_name.startswith("_") for metric_name in metrics)):
            logger.warning("Metrics with names beginning with \"_\" will "
                           "not be logged to the tqdm progress bar.")
            self._warned_tqdm_ignores_underscores = True
        return ', '.join(["%s: %.4f" % (name, value) for name, value in
                          metrics.items() if not name.startswith("_")]) + " ||"

    def _save_checkpoint(self,
                         epoch: Union[int, str],
                         val_metric_per_epoch: List[float],
                         is_best: Optional[bool] = None) -> None:
        """
        Saves a checkpoint of the model to self._serialization_dir.
        Is a no-op if self._serialization_dir is None.

        Parameters
        ----------
        epoch : Union[int, str], required.
            The epoch of training.  If the checkpoint is saved in the middle
            of an epoch, the parameter is a string with the epoch and timestamp.
        is_best: bool, optional (default = None)
            A flag which causes the model weights at the given epoch to
            be copied to a "best.th" file. The value of this flag should
            be based on some validation metric computed by your model.
        """
        if self._serialization_dir is not None:
            model_path = os.path.join(self._serialization_dir, "model_state_epoch_{}.th".format(epoch))
            model_state = self.model.state_dict()
            torch.save(model_state, model_path)

            training_state = {'epoch': epoch,
                              'val_metric_per_epoch': val_metric_per_epoch,
                              'optimizer': self.optimizer.state_dict(),
                              'batch_num_total': self._batch_num_total}
            if self._learning_rate_scheduler is not None:
                training_state["learning_rate_scheduler"] = \
                    self._learning_rate_scheduler.lr_scheduler.state_dict()
            training_path = os.path.join(self._serialization_dir,
                                         "training_state_epoch_{}.th".format(epoch))
            torch.save(training_state, training_path)
            if is_best:
                logger.info("Best validation performance so far. "
                            "Copying weights to '%s/best.th'.", self._serialization_dir)
                shutil.copyfile(model_path, os.path.join(self._serialization_dir, "best.th"))

            if self._num_serialized_models_to_keep and self._num_serialized_models_to_keep >= 0:
                self._serialized_paths.append([time.time(), model_path, training_path])
                if len(self._serialized_paths) > self._num_serialized_models_to_keep:
                    paths_to_remove = self._serialized_paths.pop(0)
                    # Check to see if we should keep this checkpoint, if it has been longer
                    # then self._keep_serialized_model_every_num_seconds since the last
                    # kept checkpoint.
                    remove_path = True
                    if self._keep_serialized_model_every_num_seconds is not None:
                        save_time = paths_to_remove[0]
                        time_since_checkpoint_kept = save_time - self._last_permanent_saved_checkpoint_time
                        if time_since_checkpoint_kept > self._keep_serialized_model_every_num_seconds:
                            # We want to keep this checkpoint.
                            remove_path = False
                            self._last_permanent_saved_checkpoint_time = save_time
                    if remove_path:
                        for fname in paths_to_remove[1:]:
                            os.remove(fname)

    def find_latest_checkpoint(self) -> Tuple[str, str]:
        """
        Return the location of the latest model and training state files.
        If there isn't a valid checkpoint then return None.
        """
        have_checkpoint = (self._serialization_dir is not None and
                           any("model_state_epoch_" in x for x in os.listdir(self._serialization_dir)))

        if not have_checkpoint:
            return None

        serialization_files = os.listdir(self._serialization_dir)
        model_checkpoints = [x for x in serialization_files if "model_state_epoch" in x]
        # Get the last checkpoint file.  Epochs are specified as either an
        # int (for end of epoch files) or with epoch and timestamp for
        # within epoch checkpoints, e.g. 5.2018-02-02-15-33-42
        found_epochs = [
                # pylint: disable=anomalous-backslash-in-string
                re.search("model_state_epoch_([0-9\.\-]+)\.th", x).group(1)
                for x in model_checkpoints
        ]
        int_epochs: Any = []
        for epoch in found_epochs:
            pieces = epoch.split('.')
            if len(pieces) == 1:
                # Just a single epoch without timestamp
                int_epochs.append([int(pieces[0]), 0])
            else:
                # has a timestamp
                int_epochs.append([int(pieces[0]), pieces[1]])
        last_epoch = sorted(int_epochs, reverse=True)[0]
        if last_epoch[1] == 0:
            epoch_to_load = str(last_epoch[0])
        else:
            epoch_to_load = '{0}.{1}'.format(last_epoch[0], last_epoch[1])

        model_path = os.path.join(self._serialization_dir,
                                  "model_state_epoch_{}.th".format(epoch_to_load))
        training_state_path = os.path.join(self._serialization_dir,
                                           "training_state_epoch_{}.th".format(epoch_to_load))

        return (model_path, training_state_path)

    def _restore_checkpoint(self) -> Tuple[int, List[float]]:
        """
        Restores a model from a serialization_dir to the last saved checkpoint.
        This includes an epoch count and optimizer state, which is serialized separately
        from  model parameters. This function should only be used to continue training -
        if you wish to load a model for inference/load parts of a model into a new
        computation graph, you should use the native Pytorch functions:
        `` model.load_state_dict(torch.load("/path/to/model/weights.th"))``

        If ``self._serialization_dir`` does not exist or does not contain any checkpointed weights,
        this function will do nothing and return 0.

        Returns
        -------
        epoch: int
            The epoch at which to resume training, which should be one after the epoch
            in the saved training state.
        """
        latest_checkpoint = self.find_latest_checkpoint()

        if latest_checkpoint is None:
            # No checkpoint to restore, start at 0
            return 0, []

        model_path, training_state_path = latest_checkpoint

        # Load the parameters onto CPU, then transfer to GPU.
        # This avoids potential OOM on GPU for large models that
        # load parameters onto GPU then make a new GPU copy into the parameter
        # buffer. The GPU transfer happens implicitly in load_state_dict.
        model_state = torch.load(model_path, map_location=util.device_mapping(-1))
        training_state = torch.load(training_state_path, map_location=util.device_mapping(-1))
        self.model.load_state_dict(model_state)
        self.optimizer.load_state_dict(training_state["optimizer"])
        if self._learning_rate_scheduler is not None and "learning_rate_scheduler" in training_state:
            self._learning_rate_scheduler.lr_scheduler.load_state_dict(
                    training_state["learning_rate_scheduler"])
        move_optimizer_to_cuda(self.optimizer)

        # We didn't used to save `validation_metric_per_epoch`, so we can't assume
        # that it's part of the trainer state. If it's not there, an empty list is all
        # we can do.
        if "val_metric_per_epoch" not in training_state:
            logger.warning("trainer state `val_metric_per_epoch` not found, using empty list")
            val_metric_per_epoch: List[float] = []
        else:
            val_metric_per_epoch = training_state["val_metric_per_epoch"]

        if isinstance(training_state["epoch"], int):
            epoch_to_return = training_state["epoch"] + 1
        else:
            epoch_to_return = int(training_state["epoch"].split('.')[0]) + 1

        # For older checkpoints with batch_num_total missing, default to old behavior where
        # it is unchanged.
        batch_num_total = training_state.get('batch_num_total')
        if batch_num_total is not None:
            self._batch_num_total = batch_num_total

        return epoch_to_return, val_metric_per_epoch

    # Requires custom from_params.
    @classmethod
    def from_params(cls,  # type: ignore
                    model: Model,
                    serialization_dir: str,
                    iterator: DataIterator,
                    train_data: Iterable[Instance],
                    validation_data: Optional[Iterable[Instance]],
                    params: Params,
                    validation_iterator: DataIterator = None,
                    held_out_train_data: Optional[Iterable[Instance]] = None,
                    held_out_iterator: DataIterator = None) -> 'Trainer':
        # pylint: disable=arguments-differ
        patience = params.pop_int("patience", None)
        validation_metric = params.pop("validation_metric", "-loss")
        shuffle = params.pop_bool("shuffle", True)
        num_epochs = params.pop_int("num_epochs", 20)
        cuda_device = parse_cuda_device(params.pop("cuda_device", -1))
        grad_norm = params.pop_float("grad_norm", None)
        grad_clipping = params.pop_float("grad_clipping", None)
        lr_scheduler_params = params.pop("learning_rate_scheduler", None)

        parameters = [[n, p] for n, p in model.named_parameters() if p.requires_grad]
        optimizer = Optimizer.from_params(parameters, params.pop("optimizer"))

        if lr_scheduler_params:
            scheduler = LearningRateScheduler.from_params(optimizer, lr_scheduler_params)
        else:
            scheduler = None

        num_serialized_models_to_keep = params.pop_int("num_serialized_models_to_keep", 20)
        keep_serialized_model_every_num_seconds = params.pop_int(
                "keep_serialized_model_every_num_seconds", None)
        model_save_interval = params.pop_float("model_save_interval", None)
        summary_interval = params.pop_int("summary_interval", 100)
        histogram_interval = params.pop_int("histogram_interval", None)
        should_log_parameter_statistics = params.pop_bool("should_log_parameter_statistics", True)
        should_log_learning_rate = params.pop_bool("should_log_learning_rate", False)

        active_learning = params.pop("active_learning", None)

        params.assert_empty(cls.__name__)

        return cls(model, optimizer, iterator,
                   train_data, held_out_train_data, validation_data,
                   patience=patience,
                   validation_metric=validation_metric,
                   validation_iterator=validation_iterator,
                   held_out_iterator=held_out_iterator,
                   shuffle=shuffle,
                   num_epochs=num_epochs,
                   serialization_dir=serialization_dir,
                   cuda_device=cuda_device,
                   grad_norm=grad_norm,
                   grad_clipping=grad_clipping,
                   learning_rate_scheduler=scheduler,
                   num_serialized_models_to_keep=num_serialized_models_to_keep,
                   keep_serialized_model_every_num_seconds=keep_serialized_model_every_num_seconds,
                   model_save_interval=model_save_interval,
                   summary_interval=summary_interval,
                   histogram_interval=histogram_interval,
                   should_log_parameter_statistics=should_log_parameter_statistics,
                   should_log_learning_rate=should_log_learning_rate,
                   active_learning=active_learning)


Trainer.register("default")(Trainer)<|MERGE_RESOLUTION|>--- conflicted
+++ resolved
@@ -1168,134 +1168,6 @@
                                     # add antecedent to cluster)
                                     batch['span_labels'][ind_instance, edge[2]] = proform_label
                                 else:
-<<<<<<< HEAD
-                                    # TODO: mechanism for printing chosen_proform_span and chosen_antecedent_span to user and getting user input
-                                    coreferent = True
-
-                                if not coreferent:
-                                    alternate_edges = sorted_larger_than_zero_edges[
-                                        (sorted_larger_than_zero_edges[:, 0] == ind_instance) *
-                                        (sorted_larger_than_zero_edges[:,1] == edge[1]) *
-                                        (sorted_larger_than_zero_edges[:,2] != edge[2])]
-                                    if alternate_edges.size()[0] > 0:
-                                        # exists at least 1 alternate edge, add next largest positive edge from antecedent
-                                        batch_indA_edges[i] = alternate_edges[0]
-                                    else:
-                                        # otherwise delete edge (equivalent to setting all values to -1)
-                                        batch_indA_edges[i, :] = -1
-
-                                num_queried_pos += 1
-
-                        # TODO modularize code: Beginning of non-existing edges querying portion
-                        # get scores of all possible edges originating from nodes not predicted to have any proform, and
-                        # check most uncertain (least negative) subset of these "negative edges"
-                        neg_edge_inds_mask = (output_dict['coreference_scores'] < 0) * \
-                                             (output_dict['coreference_scores'] != -float("inf"))
-                        neg_edge_inds = neg_edge_inds_mask.nonzero()
-                        # Subtract one here because index 0 is the "no antecedent" class,
-                        # so this makes the indices line up with actual spans if the prediction
-                        # is greater than -1.
-                        neg_edge_inds[:, 2] -= 1
-                        neg_edge_scores = output_dict['coreference_scores'][neg_edge_inds_mask]
-                        # get sorted least negative scores
-                        max_neg_edge_scores, ind_max_neg_edge_scores = neg_edge_scores.sort(descending=True)
-                        sorted_neg_edges = neg_edge_inds[ind_max_neg_edge_scores]
-
-                        # sorted_neg_edges = self._translate_to_indA(sorted_neg_edges, output_dict, batch['spans'])
-                        chosen_neg_edges = -torch.ones([min(2 * self._active_learning_num_labels - num_queried_pos, sorted_neg_edges.size(0)),
-                                                        3], dtype=torch.long, device=batch_indA_edges.device)
-                        num_queried_neg = 0  # number of user labels queried for negative edges
-                        # iterate through chosen non-existent edges, add to `chosen_neg_edges`
-                        for i, edge in enumerate(sorted_neg_edges):
-                            if num_queried_neg >= 2 * self._active_learning_num_labels - num_queried_pos:
-                                break
-                            edge = self._translate_to_indA(edge.unsqueeze(0), output_dict, batch['spans']).squeeze(0)
-                            ind_instance = edge[0]
-
-                            # check if both are in gold clusters already, meaning there's no need to ask user about it
-                            # TODO: modify if iteration
-                            proform_label = batch['span_labels'][ind_instance, edge[1]].item()
-                            antecedent_label = batch['span_labels'][ind_instance, edge[2]].item()
-                            if proform_label != -1 and antecedent_label != -1:
-                                continue
-
-                            # verify from simulated user whether chosen proform and antecedent are coreferent
-                            if self._sample_from_training:
-                                # get user cluster labels and see whether they are equivalent
-                                user_proform_label = batch['user_labels'][ind_instance, edge[1]]
-                                user_antecedent_label = batch['user_labels'][ind_instance, edge[2]]
-                                coreferent = (user_proform_label == user_antecedent_label and user_proform_label != -1)
-                            else:
-                                # TODO: mechanism for printing chosen_proform_span and chosen_antecedent_span to user and getting user input
-                                coreferent = True
-
-                            if coreferent:
-                                # add edge to chosen_neg_edges
-                                chosen_neg_edges[num_queried_neg] = edge
-
-                            num_queried_neg += 1
-
-                        # keep track of which instances we have to update in training data
-                        train_instances_to_update = {}
-
-                        # edges to add
-                        edges_to_add = torch.cat([batch_indA_edges, chosen_neg_edges], dim=0)
-                        if edges_to_add.size()[0] > 0:
-                            edges_to_add = edges_to_add[edges_to_add[:, 0] != -1]
-
-                        # Update gold clusters based on (corrected) model edges, in both span_labels and metadata
-                        for edge in edges_to_add:
-                            ind_instance = edge[0].item()  # index of instance in batch
-
-                            chosen_proform_span_tuple = (batch['spans'][ind_instance, edge[1]][0].item(),
-                                                         batch['spans'][ind_instance, edge[1]][1].item())
-                            chosen_antecedent_span_tuple = (batch['spans'][ind_instance, edge[2]][0].item(),
-                                                            batch['spans'][ind_instance, edge[2]][1].item())
-                            proform_label = batch['span_labels'][ind_instance, edge[1]].item()
-                            antecedent_label = batch['span_labels'][ind_instance, edge[2]].item()
-
-                            # NOTE: Do not modify num_gold_clusters field in metadata, which is used to keep track of
-                            # the original, gold clusters
-                            if proform_label != -1 and antecedent_label != -1:
-                                # Case 0: both in clusters (merge clusters iff were newly created, non-gold clusters)
-                                if proform_label == antecedent_label:
-                                    # If already in same clusters, no need to merge
-                                    continue
-                                num_gold_clusters = batch['metadata'][ind_instance]['num_gold_clusters']
-                                '''
-                                if proform_label < num_gold_clusters and antecedent_label < num_gold_clusters:
-                                    # If both in separate *gold* clusters, no need to merge
-                                    continue
-                                '''
-                                # Otherwise, merge clusters: merge larger cluster id into smaller cluster id
-                                min_cluster_id = min(proform_label, antecedent_label)
-                                max_cluster_id = max(proform_label, antecedent_label)
-
-                                batch['span_labels'][ind_instance][batch['span_labels'][ind_instance] ==
-                                                                   max_cluster_id] = min_cluster_id
-                                '''
-                                batch['metadata'][ind_instance]['clusters'][min_cluster_id].extend(
-                                    batch['metadata'][ind_instance]['clusters'][max_cluster_id])
-                                # delete the max_cluster in metadata
-                                batch['metadata'][ind_instance]['clusters'].pop(max_cluster_id)
-                                '''
-                                # decrease by 1 the index of all clusters > removed max_cluster in span_labels
-                                decrement_mask = -(batch['span_labels'][ind_instance] > max_cluster_id).type(torch.long)
-                                batch['span_labels'][ind_instance] += decrement_mask
-                                
-                            elif antecedent_label != -1:
-                                # Case 1: antecedent in cluster, proform not (update proform's label,
-                                # add proform to cluster)
-                                batch['span_labels'][ind_instance, edge[1]] = antecedent_label
-                                #batch['metadata'][ind_instance]['clusters'][antecedent_label].append(
-                                #    chosen_proform_span_tuple)
-                            elif proform_label != -1:
-                                # Case 2: proform in cluster, antecedent not (update antecedent's label,
-                                # add antecedent to cluster)
-                                batch['span_labels'][ind_instance, edge[2]] = proform_label
-                                #batch['metadata'][ind_instance]['clusters'][proform_label].append(
-                                #    chosen_antecedent_span_tuple)
-=======
                                     # Case 3: neither in cluster (create new cluster with both)
                                     cluster_id = batch['span_labels'].max() + 1
                                     batch['span_labels'][ind_instance, edge[2]] = cluster_id
@@ -1345,7 +1217,6 @@
                             user_clusters_mask = batch['user_labels'][i] >= 0
                             if len(user_clusters_mask.nonzero()) > 0:
                                 singleton_clusters = (batch['user_labels'][i][user_clusters_mask].bincount() == 1).nonzero().squeeze(-1)
->>>>>>> 37f540ec
                             else:
                                 singleton_clusters = user_clusters_mask.nonzero()
                             for cluster in singleton_clusters:
@@ -1388,30 +1259,12 @@
                                 batch['span_labels'][i].tolist(),
                                 train_data_to_add[ind_instance_overall].fields['span_labels'].sequence_field
                             )
-<<<<<<< HEAD
-                            train_data_to_add[ind_instance_overall].fields['metadata'].metadata['clusters'] = \
-                                batch['metadata'][ind_instance]['clusters']
-                            train_data_to_add[ind_instance_overall].fields['metadata'].metadata['num_gold_clusters'] = \
-                                batch['metadata'][ind_instance]['num_gold_clusters']
-
-                        if output_dict['loss'] is not None:
-                            num_batches += 1
-                            held_out_loss += output_dict['loss'].detach().cpu().numpy()
-
-                        # Update the description with the latest metrics
-                        held_out_metrics = self._get_metrics(held_out_loss, num_batches)
-                        post_update_held_out_metrics = {}
-                        for i, metadata in enumerate(batch['metadata']):
-                            predicted_clusters = []
-                            for cluster in range(batch['span_labels'][i].max() + 1):
-=======
 
                             # create & evaluate clusters
                             chosen_clusters = []
                             for cluster in range(max(batch['span_labels'][i]) + 1):
                                 if len((batch['span_labels'][i] == cluster).nonzero()) <= 0:
                                     continue
->>>>>>> 37f540ec
                                 # convert spans to tuples
                                 chosen_clusters.append(batch['spans'][i][batch['span_labels'][i] == cluster].tolist())
                             chosen_clusters, mention_to_predicted = conll_coref.get_gold_clusters(chosen_clusters)
@@ -1419,22 +1272,7 @@
                             for scorer in conll_coref.scorers:
                                 scorer.update(chosen_clusters, gold_clusters, mention_to_predicted, mention_to_gold)
                         new_P, new_R, new_F1 = conll_coref.get_metric()
-<<<<<<< HEAD
-                        description_display = {'coref_P': held_out_metrics['coref_precision'], 'new_P': new_P,
-                                               'coref_R': held_out_metrics['coref_recall'], 'new_R': new_R,
-                                               'coref_F1': held_out_metrics['coref_f1'], 'new_F1': new_F1,
-                                               'MR': held_out_metrics['mention_recall'], 'loss': held_out_metrics['loss']}
-                        if self._active_learning_num_labels == 0:
-                            try:
-                                assert(new_P - held_out_metrics['coref_precision'] < 0.01)
-                                assert(new_R - held_out_metrics['coref_recall'] < 0.01)
-                                assert(new_F1 - held_out_metrics['coref_f1'] < 0.01)
-                            except:
-                                output_dict = self.model.decode(output_dict)
-                                pdb.set_trace()
-=======
                         description_display = {'coref_precision': new_P, 'coref_recall': new_R, 'coref_f1': new_F1}
->>>>>>> 37f540ec
                         description = self._description_from_metrics(description_display)
                         total_num_queried += num_labels_to_pick
                         total_labels += num_labels
